package com.app.backend.trade.controller;

import com.app.backend.trade.model.RiskResult;
import com.app.backend.trade.model.*;
import com.app.backend.trade.model.alpaca.AlpacaAsset;
import com.app.backend.trade.service.*;
import com.app.backend.trade.strategy.BestInOutStrategy;
import com.app.backend.trade.strategy.ParamsOptim;
import com.app.backend.trade.strategy.StrategieBackTest;
import com.app.backend.trade.util.TradeConstant;
import com.app.backend.trade.util.TradeUtils;
import org.slf4j.Logger;
import org.slf4j.LoggerFactory;
import org.springframework.beans.factory.annotation.Autowired;
import org.springframework.jdbc.core.JdbcTemplate;
import org.springframework.stereotype.Controller;
import org.ta4j.core.BarSeries;
import org.ta4j.core.Rule;

import java.time.LocalDate;
import java.util.ArrayList;
import java.util.Collections;
import java.util.List;

import static com.app.backend.trade.util.TradeConstant.NOMBRE_TOTAL_BOUGIES_FOR_SIGNAL;

/**
 * Classe helper pour la gestion des stratégies, optimisation et accès base de données.
 * Toutes les méthodes utilitaires ont été déplacées dans TradeUtils.
 * Cette classe se concentre sur la logique métier et l'accès aux services.
 */
@Controller
public class StrategieHelper {
    private static final Logger logger = LoggerFactory.getLogger(StrategieHelper.class);
    private final AlpacaService alpacaService;
    private final StrategyService strategyService;
    private final JdbcTemplate jdbcTemplate;
    private final StrategieBackTest strategieBackTest;
    private static final boolean INSERT_ONLY = true;
    private final SwingTradeOptimParams swingParams = new SwingTradeOptimParams();


    @Autowired
    public StrategieHelper(AlpacaService alpacaService,
                           StrategyService strategyService,
                           JdbcTemplate jdbcTemplate,
                           StrategieBackTest strategieBackTest) {
        this.alpacaService = alpacaService;
        this.strategyService = strategyService;
        this.jdbcTemplate = jdbcTemplate;
        this.strategieBackTest = strategieBackTest;
    }

    /**
     * Calcule le signal combiné d'entrée ou de sortie pour une série de prix.
     * @param series série de prix
     * @param index index à tester
     * @param isEntry true pour entrée, false pour sortie
     * @return true si le signal est satisfait
     */
    public boolean getCombinedSignal(BarSeries series, int index, boolean isEntry) {
        Rule rule = isEntry ? strategyService.getEntryRule(series) : strategyService.getExitRule(series);
        boolean result = rule.isSatisfied(index);
        String log = "Test signal " + (isEntry ? "ENTREE" : "SORTIE") +
                " | index=" + index +
                " | prix=" + (series.getBar(index) != null ? series.getBar(index).getClosePrice() : "?") +
                " | stratégies actives=" + strategyService.getActiveStrategyNames() +
                " | mode=" + strategyService.getStrategyManager().getCombinationMode().name() +
                " | résultat=" + result;
        strategyService.addLog(log);
        return result;
    }


    // Suivi du progrès de la mise à jour Daily Value
    public static class DailyValueUpdateProgress {
        public String status = ""; // en_cours, termine, erreur
        public int updatedItems = 0;
        public int totalItems = 0;
        public long startTime = 0;
        public long endTime = 0;
        public long lastUpdate = 0;
        public String name = "Update Daily Value";
        public String symbol = "";
    }
    private DailyValueUpdateProgress dailyValueProgress = new DailyValueUpdateProgress();

    public DailyValueUpdateProgress getDailyValueProgress() {
        return dailyValueProgress;
    }

    /**
     * Met à jour les valeurs journalières pour tous les symboles actifs en base.
     */
    public void updateDBDailyValuAllSymbols(){
        List<String> listeDbSymbols = this.getAllAssetSymbolsFromDb();
        int error = 0;
        int compteur = 0;
        dailyValueProgress.status = "en_cours";
        dailyValueProgress.updatedItems = 0;
        dailyValueProgress.totalItems = listeDbSymbols.size();
        dailyValueProgress.startTime = System.currentTimeMillis();
        dailyValueProgress.endTime = 0;
        dailyValueProgress.lastUpdate = dailyValueProgress.startTime;
        dailyValueProgress.name = "Update Daily Value";
        dailyValueProgress.symbol = "";
        for(String symbol : listeDbSymbols){
            try{
                int nbInsertion = this.updateDailyValue(symbol);
                TradeUtils.log("updateDailyValue("+symbol+") : " + nbInsertion);
                Thread.sleep(5000);
            }catch(Exception e){
                error++;
                TradeUtils.log("Erreur updateDailyValue("+symbol+") : " + e.getMessage());
                dailyValueProgress.status = "erreur";
            }
            compteur++;
            dailyValueProgress.updatedItems = compteur;
            dailyValueProgress.lastUpdate = System.currentTimeMillis();
            dailyValueProgress.symbol = symbol;
            TradeUtils.log("updateDBDailyValuAllSymbols: compteur "+compteur);
        }
        dailyValueProgress.status = error > 0 ? "erreur" : "termine";
        dailyValueProgress.endTime = System.currentTimeMillis();
        TradeUtils.log("updateDBDailyValuAllSymbols: total "+listeDbSymbols.size()+", error" + error);
    }


    /**
     * Récupère et met à jour les valeurs journalières en base, puis retourne la série correspondante.
     * @param symbol symbole à traiter
     * @return BarSeries
     */
    public void updateDBDailyValu(String symbol){
        String sql = "SELECT MAX(date) FROM daily_value WHERE symbol = ?";
        java.sql.Date lastDate = null;
        try {
            lastDate = jdbcTemplate.query(sql, ps -> ps.setString(1, symbol), rs -> {
                if (rs.next()) {
                    return rs.getDate(1);
                }
                return null;
            });
        } catch (Exception e) {
            logger.warn("Aucune date trouvée pour le symbole {} dans daily_value ou erreur SQL: {}", symbol, e.getMessage());
        }
        String dateStart;
        boolean isUpToDate = false;
        java.time.LocalDate today = java.time.LocalDate.now();
        if (lastDate == null) {
            // Si aucune ligne trouvée, on prend la date de start par défaut
            dateStart = TradeUtils.getStartDate(800);
        } else {
            java.time.LocalDate lastTradingDay = TradeUtils.getLastTradingDayBefore(today);
            java.time.LocalDate lastKnown = lastDate.toLocalDate();
            // Si la dernière date connue est le dernier jour de cotation, la base est à jour
            if (lastKnown.isEqual(lastTradingDay) || lastKnown.isAfter(lastTradingDay)) {
                isUpToDate = true;
            }
            // Sinon, on ajoute un jour à la date la plus récente
            dateStart = lastKnown.plusDays(1).toString(); // format YYYY-MM-DD
        }
        if (!isUpToDate) {
            List<DailyValue> listeValues = this.alpacaService.getHistoricalBars(symbol, dateStart, null);
            if (listeValues == null || listeValues.isEmpty()) {
                logger.info("Aucune donnée historique récupérée d'Alpaca pour {} depuis {}", symbol, dateStart);
            } else {
                for (DailyValue dv : listeValues) {
                    try {
                        this.insertDailyValue(symbol, dv);
                    } catch (Exception e) {
                        logger.warn("Erreur lors de l'insertion de DailyValue pour {} à la date {}: {}", symbol, dv.getDate(), e.getMessage());
                    }
                }
                try{
                    Thread.sleep(200);
                }catch(Exception e){
                    logger.warn("Erreur lors du sleep: {}", e.getMessage());
                }
            }
        }
    }


    /**
     * Met à jour la base d'actifs depuis Alpaca.
     */
    public void updateDBAssets(){
        List<AlpacaAsset> listeSymbols = this.alpacaService.getIexSymbolsFromAlpaca();
        this.saveSymbolsToDatabase(listeSymbols);
    }


    /**
     * Insère une valeur journalière en base pour un symbole.
     * @param symbol symbole
     * @param dailyValue valeur à insérer
     */
    public void insertDailyValue(String symbol, DailyValue dailyValue) {
        // Conversion de la date (ex: "2025-03-18T04:00:00Z" ou "2025-03-18") en java.sql.Date
        java.sql.Date sqlDate = null;
        if (dailyValue.getDate() != null && !dailyValue.getDate().isEmpty()) {
            String dateStr = dailyValue.getDate();
            // Extraction de la partie date (YYYY-MM-DD)
            if (dateStr.length() >= 10) {
                dateStr = dateStr.substring(0, 10);
            }
            try {
                sqlDate = java.sql.Date.valueOf(dateStr);
            } catch (Exception e) {
                logger.warn("Format de date inattendu pour DailyValue: {}", dailyValue.getDate());
            }
        }
        String sql = "INSERT INTO daily_value (symbol, date, open, high, low, close, volume, number_of_trades, volume_weighted_average_price) VALUES (?, ?, ?, ?, ?, ?, ?, ?, ?)";
        jdbcTemplate.update(sql,
                symbol,
                sqlDate,
                dailyValue.getOpen(),
                dailyValue.getHigh(),
                dailyValue.getLow(),
                dailyValue.getClose(),
                dailyValue.getVolume(),
                dailyValue.getNumberOfTrades(),
                dailyValue.getVolumeWeightedAveragePrice()
        );
    }

    /**
     * Récupère tous les symboles actifs en base.
     * @return liste de symboles
     */
    public List<String> getAllAssetSymbolsFromDb() {
        String sql = "SELECT symbol FROM alpaca_asset WHERE status = 'active'";
        return jdbcTemplate.queryForList(sql, String.class);
    }

    /**
     * Récupère tous les symboles éligibles en base.
     * @return liste de symboles
     */
    public List<String> getAllAssetSymbolsEligibleFromDb() {
        String sql = "SELECT symbol FROM trade_ai.alpaca_asset WHERE status = 'active' and eligible = true and filtre_out = false ORDER BY symbol ASC;";
        return jdbcTemplate.queryForList(sql, String.class);
    }

    /**
     * Récupère les symboles manquants dans la table daily_value.
     * @return liste de symboles
     */
    public List<String> getAllAssetSymbolsComplementFromDb() {
        String sql = "SELECT symbol FROM trade_ai.alpaca_asset WHERE symbol NOT IN (SELECT symbol FROM trade_ai.daily_value);";
        return jdbcTemplate.queryForList(sql, String.class);
    }

    public List<DailyValue> getBougiesTodayBySymbol(String symbol){
        return this.alpacaService.getHistoricalBarsJsonDaysMin(symbol, TradeUtils.getDateToDayStart());
    }

    /**
     * Récupère les valeurs journalières d'un symbole depuis la base, avec limite.
     * @param symbol symbole
     * @param limit nombre de valeurs
     * @return liste de DailyValue
     */
    public List<DailyValue> getDailyValuesFromDb(String symbol, Integer limit) {

        String sql = "SELECT date, open, high, low, close, volume, number_of_trades, volume_weighted_average_price " +
                "FROM daily_value WHERE symbol = ? ORDER BY date ASC";
        if (limit != null && limit > 0) {
            sql = "SELECT date, open, high, low, close, volume, number_of_trades, volume_weighted_average_price " +
                    "FROM daily_value WHERE symbol = ? ORDER BY date DESC LIMIT " + limit;
        }
        List<DailyValue> results = jdbcTemplate.query(sql, new Object[]{symbol}, (rs, rowNum) -> {
            return DailyValue.builder()
                    .date(rs.getDate("date").toString())
                    .open(rs.getString("open"))
                    .high(rs.getString("high"))
                    .low(rs.getString("low"))
                    .close(rs.getString("close"))
                    .volume(rs.getString("volume"))
                    .numberOfTrades(rs.getString("number_of_trades"))
                    .volumeWeightedAveragePrice(rs.getString("volume_weighted_average_price"))
                    .build();
        });

        // Inverser la liste pour avoir les dates en ordre croissant
        if (limit != null && limit > 0) {
            Collections.reverse(results);
        }
        return results;
    }

    /**
     * Sauvegarde une liste d'actifs Alpaca en base.
     * @param assets liste d'actifs
     */
    public void saveSymbolsToDatabase(List<AlpacaAsset> assets) {
        String sql = "INSERT IGNORE INTO alpaca_asset (id, symbol, exchange, status, name, created_at) VALUES (?, ?, ?, ?, ?, ?)";
        for (AlpacaAsset asset : assets) {
            jdbcTemplate.update(sql,
                    asset.getId(),
                    asset.getSymbol(),
                    asset.getExchange(),
                    asset.getStatus(),
                    asset.getName(),
                    new java.sql.Timestamp(System.currentTimeMillis())
            );
        }
    }


    /**
     * Met à jour les valeurs journalières pour un symbole.
     * @param symbol symbole
     * @return liste de DailyValue ajoutées
     */
    public int updateDailyValue(String symbol) {

        // 1. Chercher la date la plus récente pour ce symbol dans la table daily_value
        String sql = "SELECT MAX(date) FROM daily_value WHERE symbol = ?";
        java.sql.Date lastDate = null;
        try {
            lastDate = jdbcTemplate.query(sql, ps -> ps.setString(1, symbol), rs -> {
                if (rs.next()) {
                    return rs.getDate(1);
                }
                return null;
            });
        } catch (Exception e) {
            logger.warn("Aucune date trouvée pour le symbole {} dans daily_value ou erreur SQL: {}", symbol, e.getMessage());
        }
        String dateStart;
        boolean isUpToDate = false;
        java.time.LocalDate today = java.time.LocalDate.now();
        if (lastDate == null) {
            // Si aucune ligne trouvée, on prend la date de start par défaut
            dateStart = TradeUtils.getStartDate(TradeConstant.HISTORIQUE_DAILY_VALUE);
        } else {
            java.time.LocalDate lastTradingDay = TradeUtils.getLastTradingDayBefore(today);
            java.time.LocalDate lastKnown = lastDate.toLocalDate();
            // Si la dernière date connue est le dernier jour de cotation, la base est à jour
            if (lastKnown.isEqual(lastTradingDay) || lastKnown.isAfter(lastTradingDay)) {
                isUpToDate = true;
            }
            // Sinon, on ajoute un jour à la date la plus récente
            dateStart = lastKnown.plusDays(1).toString(); // format YYYY-MM-DD
        }
        if (!isUpToDate) {
            java.time.LocalDate start = java.time.LocalDate.parse(dateStart);
            java.time.LocalDate end = TradeUtils.getLastTradingDayBefore(today);
            int compteur = 0;
            while (!start.isAfter(end) && compteur < 3000) {
                java.time.LocalDate trancheEnd = start.plusDays(999);
                if (trancheEnd.isAfter(end)) {
                    trancheEnd = end;
                }
                List<DailyValue> values = this.alpacaService.getHistoricalBars(symbol, start.toString(), trancheEnd.toString());
                if (values != null && !values.isEmpty()) {
                    for(DailyValue dv : values){
                        this.insertDailyValue(symbol, dv);
                        compteur++;
                    }
                }
                start = trancheEnd.plusDays(1);
            }
            return compteur;
        }
        return 0;
    }

    public void updateDBDailyValuAllSymbolsPre(){
        List<String> listeDbSymbols = this.getAllAssetSymbolsFromDb();

        for(String symbol : listeDbSymbols){
            try{
                int compteur = updateDailyValuePre(symbol);
                Thread.sleep(5000);
                logger.info("updateDBDailyValuAllSymbolsPre {} - {}", symbol, compteur);
            }catch(Exception e){
                TradeUtils.log("Erreur updateDBDailyValuAllSymbolsPre("+symbol+") : " + e.getMessage());
            }
        }
    }
    public int updateDailyValuePre(String symbol) {

        // 1. Chercher la date la plus récente pour ce symbol dans la table daily_value
        String sql = "SELECT MIN(date) FROM daily_value WHERE symbol = ?";
        java.sql.Date minDate = null;
        try {
            minDate = jdbcTemplate.query(sql, ps -> ps.setString(1, symbol), rs -> {
                if (rs.next()) {
                    return rs.getDate(1);
                }
                return null;
            });
        } catch (Exception e) {
            logger.warn("Aucune date trouvée pour le symbole {} dans daily_value ou erreur SQL: {}", symbol, e.getMessage());
        }
        //date de début
        LocalDate dateStart = LocalDate.now().minusDays(TradeConstant.HISTORIQUE_DAILY_VALUE);
        java.time.LocalDate minDateKnown = TradeUtils.getLastTradingDayBefore(java.time.LocalDate.now());
        if (minDate != null) {
            minDateKnown = minDate.toLocalDate();
        }
        java.time.LocalDate minDateTradingDay = TradeUtils.getLastTradingDayBefore(minDateKnown);

        logger.info("updateDailyValuePre start {} - {}", TradeUtils.getDateString(dateStart), TradeUtils.getDateString(minDateTradingDay));
        if (dateStart.isBefore(minDateTradingDay)) {
            int compteur = 0;
            LocalDate currentStart = dateStart;
            while (currentStart.isBefore(minDateTradingDay)) {
                // Calculer la date de fin (max 1000 jours ou minDateTradingDay)
                LocalDate currentEnd = currentStart.plusDays(999);
                if (currentEnd.isAfter(minDateTradingDay)) {
                    currentEnd = minDateTradingDay;
                }
                logger.info("updateDailyValuePre {} - {}", TradeUtils.getDateString(currentStart), TradeUtils.getDateString(currentEnd));
                List<DailyValue> values = this.alpacaService.getHistoricalBars(symbol, TradeUtils.getDateString(currentStart), TradeUtils.getDateString(currentEnd));
                if (values != null && !values.isEmpty()) {
                    for(DailyValue dv : values){
                        this.insertDailyValue(symbol, dv);
                        compteur++;
                    }
                }
                // Passer au prochain intervalle
                currentStart = currentEnd.plusDays(1);
            }
            logger.info("updateDailyValuePre fin {} - {}", TradeUtils.getDateString(dateStart), TradeUtils.getDateString(currentStart));
            return compteur;
        }else{
            return  0;
        }
    }


    // Structure de suivi du calcul croisé
    public static class CroisedProgress {
        public String status = "";
        public int testedConfigs = 0;
        public int totalConfigs = 0;
        public long startTime = 0;
        public long endTime = 0;
        public long lastUpdate = 0;
    }

    private CroisedProgress croisedProgress = new CroisedProgress();

    public CroisedProgress getCroisedProgress() {
        return croisedProgress;
    }

    /**
     * Calcule les stratégies croisées pour tous les symboles éligibles.
     */
    public void calculCroisedStrategies(){
        croisedProgress = new CroisedProgress();
        croisedProgress.status = "en_cours";
        croisedProgress.startTime = System.currentTimeMillis();
        croisedProgress.lastUpdate = croisedProgress.startTime;
        java.util.concurrent.atomic.AtomicInteger error = new java.util.concurrent.atomic.AtomicInteger(0);
        java.util.concurrent.atomic.AtomicInteger nbInsert = new java.util.concurrent.atomic.AtomicInteger(0);
        try {
            List<String> listeDbSymbols = this.getAllAssetSymbolsEligibleFromDb();
            croisedProgress.totalConfigs = listeDbSymbols.size();
            int nbThreads = 1;//Math.max(2, Runtime.getRuntime().availableProcessors());
            java.util.concurrent.ExecutorService executor = java.util.concurrent.Executors.newFixedThreadPool(nbThreads);
            List<java.util.concurrent.Future<?>> futures = new ArrayList<>();
            for(String symbol : listeDbSymbols){
                futures.add(executor.submit(() -> {
                    boolean isCalcul = true;
                    try{
                        if(INSERT_ONLY){
                            String sql = "SELECT COUNT(*) FROM best_in_out_single_strategy WHERE symbol = ?";
                            int count = jdbcTemplate.queryForObject(sql, Integer.class, symbol);
                            if(count > 0){
                                isCalcul = false;
                                TradeUtils.log("calculCroisedStrategies: symbole "+symbol+" déjà en base, on passe");
                            }
                        }
                        if(isCalcul){
                            BestInOutStrategy result = optimseStrategy(symbol);
                            if(result == null) {
                                error.incrementAndGet();
                                //update assert filtre_out false
                                String updateSql = "UPDATE alpaca_asset SET filtre_out = TRUE WHERE symbol = ?";
                                jdbcTemplate.update(updateSql, symbol);
                            }else{
                                this.saveBestInOutStrategy(symbol, result);
                            }
                            nbInsert.incrementAndGet();
                        }
                        // Incrémenter la progression à chaque symbole, calculé ou ignoré
                        synchronized (croisedProgress) {
                            croisedProgress.testedConfigs++;
                            croisedProgress.lastUpdate = System.currentTimeMillis();
                        }
                        try { Thread.sleep(200); } catch(Exception ignored) {}
                    }catch(Exception e){
                        error.incrementAndGet();
                        TradeUtils.log("Erreur calcul("+symbol+") : " + e.getMessage());
                    }
                }));
            }
            // Attendre la fin de tous les threads
            for (java.util.concurrent.Future<?> f : futures) {
                try { f.get(); } catch(Exception ignored) {}
            }
            executor.shutdown();
            croisedProgress.status = "termine";
            croisedProgress.endTime = System.currentTimeMillis();
        } catch (Exception e) {
            croisedProgress.status = "erreur";
            croisedProgress.endTime = System.currentTimeMillis();
        }
        TradeUtils.log("calculCroisedStrategies: total: "+getCroisedProgress().totalConfigs+", nbInsert: "+nbInsert.get()+", error: " + error.get());
    }


    /**
     * Instancie une stratégie selon son nom et ses paramètres.
     * @param name nom de la stratégie
     * @param params paramètres
     * @return TradeStrategy
     */
    private com.app.backend.trade.strategy.TradeStrategy createStrategy(String name, Object params) {
        switch (name) {
            case "Improved Trend":
                StrategieBackTest.ImprovedTrendFollowingParams p = (StrategieBackTest.ImprovedTrendFollowingParams) params;
                return new com.app.backend.trade.strategy.ImprovedTrendFollowingStrategy(p.trendPeriod, p.shortMaPeriod, p.longMaPeriod, p.breakoutThreshold, p.useRsiFilter, p.rsiPeriod);
            case "SMA Crossover":
                StrategieBackTest.SmaCrossoverParams s = (StrategieBackTest.SmaCrossoverParams) params;
                return new com.app.backend.trade.strategy.SmaCrossoverStrategy(s.shortPeriod, s.longPeriod);
            case "RSI":
                StrategieBackTest.RsiParams r = (StrategieBackTest.RsiParams) params;
                return new com.app.backend.trade.strategy.RsiStrategy(r.rsiPeriod, r.oversold, r.overbought);
            case "Breakout":
                StrategieBackTest.BreakoutParams b = (StrategieBackTest.BreakoutParams) params;
                return new com.app.backend.trade.strategy.BreakoutStrategy(b.lookbackPeriod);
            case "MACD":
                StrategieBackTest.MacdParams m = (StrategieBackTest.MacdParams) params;
                return new com.app.backend.trade.strategy.MacdStrategy(m.shortPeriod, m.longPeriod, m.signalPeriod);
            case "Mean Reversion":
                StrategieBackTest.MeanReversionParams mr = (StrategieBackTest.MeanReversionParams) params;
                return new com.app.backend.trade.strategy.MeanReversionStrategy(mr.smaPeriod, mr.threshold);
            default:
                throw new IllegalArgumentException("Stratégie inconnue: " + name);
        }
    }

    /**
     * Sauvegarde la meilleure stratégie IN/OUT en base.
     * @param symbol symbole
     * @param best stratégie à sauvegarder
     */
    public void saveBestInOutStrategy(String symbol, BestInOutStrategy best) {
        String sql = "SELECT COUNT(*) FROM best_in_out_single_strategy WHERE symbol = ?";
        int count = jdbcTemplate.queryForObject(sql, Integer.class, symbol);
        String entryParamsJson = new com.google.gson.Gson().toJson(best.entryParams);
        String exitParamsJson = new com.google.gson.Gson().toJson(best.exitParams);
        String test = new com.google.gson.Gson().toJson(best.testResult);
        if (count > 0) {
            // Mise à jour
            String updateSql = """
                UPDATE best_in_out_single_strategy SET
                    entry_strategy_name = ?,
                    entry_strategy_params = ?,
                    exit_strategy_name = ?,
                    exit_strategy_params = ?,
                    rendement = ?,
                    rendement_test = ?,
                    trade_count = ?,
                    win_rate = ?,
                    num_flod = ?
                    max_drawdown = ?,
                    avg_pnl = ?,
                    profit_factor = ?,
                    avg_trade_bars = ?,
                    max_trade_gain = ?,
                    max_trade_loss = ?,
                    sharpe_ratio = ?
                    stability_score = ?,
                    score_swing_trade = ?,
                    fltred_out = ?,
                    initial_capital = ?,
                    risk_per_trade = ?,
                    stop_loss_pct = ?,
                    take_profit_pct = ?,
                    nb_simples = ?,
                    result_test = ?
                    updated_date = CURRENT_TIMESTAMP
                WHERE symbol = ?
            """;
            jdbcTemplate.update(updateSql,
                best.entryName,
                entryParamsJson,
                best.exitName,
                exitParamsJson,
                best.finalResult.rendement,
                    best.testResult.rendement,
                best.finalResult.tradeCount,
                best.finalResult.winRate,
                best.finalResult.numFlod,
                best.finalResult.maxDrawdown,
                best.finalResult.avgPnL,
                best.finalResult.profitFactor,
                best.finalResult.avgTradeBars,
                best.finalResult.maxTradeGain,
                best.finalResult.maxTradeLoss,
                best.finalResult.sharpeRatio,
                best.finalResult.stabilityScore,
                best.finalResult.scoreSwingTrade,
                best.paramsOptim.initialCapital,
                best.paramsOptim.riskPerTrade,
                best.paramsOptim.stopLossPct,
                best.paramsOptim.takeProfitPct,
                best.paramsOptim.nbSimples,
                    test,
                symbol
            );
        } else {
            // Insertion
            String insertSql = """
                INSERT INTO best_in_out_single_strategy (
                    symbol, entry_strategy_name, entry_strategy_params,
                    exit_strategy_name, exit_strategy_params,
                    rendement, rendement_test, trade_count, win_rate, num_flod, max_drawdown, avg_pnl, profit_factor, avg_trade_bars, max_trade_gain, max_trade_loss,
                    sharpe_ratio, stability_score, score_swing_trade, initial_capital, risk_per_trade, stop_loss_pct, 
                    take_profit_pct, nb_simples, result_test, created_date, updated_date
                ) VALUES (?, ?, ?, ?, ?, ?, ?, ?, ?, ?, ?, ?, ?, ?, ?, ?, ?, ?, ?, ?, ?, ?, ?, ?, ?, ?, CURRENT_TIMESTAMP)
            """;
            jdbcTemplate.update(insertSql,
                symbol,
                best.entryName,
                entryParamsJson,
                best.exitName,
                exitParamsJson,
                best.finalResult.rendement,
                best.testResult.rendement,
                best.finalResult.tradeCount,
                best.finalResult.winRate,
                best.finalResult.numFlod,
                best.finalResult.maxDrawdown,
                best.finalResult.avgPnL,
                best.finalResult.profitFactor,
                best.finalResult.avgTradeBars,
                best.finalResult.maxTradeGain,
                best.finalResult.maxTradeLoss,
                best.finalResult.sharpeRatio,
                best.finalResult.stabilityScore,
                best.finalResult.scoreSwingTrade,
                best.paramsOptim.initialCapital,
                best.paramsOptim.riskPerTrade,
                best.paramsOptim.stopLossPct,
                best.paramsOptim.takeProfitPct,
                best.paramsOptim.nbSimples,
                    test,
                java.sql.Date.valueOf(java.time.LocalDate.now())
            );
        }
    }

    /**
     * Récupère la meilleure stratégie IN/OUT pour un symbole.
     * @param symbol symbole
     * @return BestInOutStrategy
     */
    public BestInOutStrategy getBestInOutStrategy(String symbol) {
        String sql = "SELECT * FROM best_in_out_single_strategy WHERE symbol = ?";
        try {
            return jdbcTemplate.queryForObject(sql, (rs, rowNum) -> {
                String entryName = rs.getString("entry_strategy_name");
                String entryParamsJson = rs.getString("entry_strategy_params");
                String exitName = rs.getString("exit_strategy_name");
                String exitParamsJson = rs.getString("exit_strategy_params");
                Object entryParams = TradeUtils.parseStrategyParams(entryName, entryParamsJson);
                Object exitParams = TradeUtils.parseStrategyParams(exitName, exitParamsJson);
                return BestInOutStrategy.builder()
                        .symbol(symbol)
                        .entryName(entryName)
                        .exitName(exitName)
                        .entryParams(entryParams)
                        .exitParams(exitParams)
                        .testResult(new com.google.gson.Gson().fromJson(rs.getString("result_test"), RiskResult.class))
                        .paramsOptim(ParamsOptim.builder()
                                .initialCapital(rs.getDouble("initial_capital"))
                                .riskPerTrade(rs.getDouble("risk_per_trade"))
                                .stopLossPct(rs.getDouble("stop_loss_pct"))
                                .takeProfitPct(rs.getDouble("take_profit_pct"))
                                .nbSimples(rs.getInt("nb_simples"))
                                .build())
                        .finalResult(RiskResult.builder()
                                .rendement(rs.getDouble("rendement"))
                                .tradeCount(rs.getInt("trade_count"))
                                .winRate(rs.getDouble("win_rate"))
                                .winRate(rs.getInt("num_flod"))
                                .maxDrawdown(rs.getDouble("max_drawdown"))
                                .avgPnL(rs.getDouble("avg_pnl"))
                                .profitFactor(rs.getDouble("profit_factor"))
                                .avgTradeBars(rs.getDouble("avg_trade_bars"))
                                .maxTradeGain(rs.getDouble("max_trade_gain"))
                                .maxTradeLoss(rs.getDouble("max_trade_loss"))
                                .scoreSwingTrade(rs.getDouble("score_swing_trade"))
                                .sharpeRatio(rs.getDouble("sharpe_ratio"))
                                .stabilityScore(rs.getDouble("stability_score"))
                                .build())
                        .build();
            }, symbol);
        } catch (org.springframework.dao.EmptyResultDataAccessException e) {
            logger.warn("Aucun BestInOutStrategy trouvé pour le symbole: {}", symbol);
            return null;
        }
    }

    /**
     * Récupère la liste des meilleures performances d'actions selon le tri et la limite.
     * @param limit nombre maximum d'actions à retourner (optionnel)
     * @param sort critère de tri (par défaut rendement)
     * @return liste des meilleures stratégies BestInOutStrategy
     */
    public List<BestInOutStrategy> getBestPerfActions(Integer limit, String sort, String search, Boolean topProfil){
        String orderBy = (sort == null || sort.isBlank()) ? "rendement_score" : sort;
        String searchSQL = "";
        if(search != null && !search.isEmpty()){
            orderBy = "s.symbol ASC"; // en cas de recherche, on trie par symbole
            searchSQL = "s.symbol in ("+"'"+search.replaceAll(" ", "").replaceAll(",", "','")+"'"+") and";
        }else{
            orderBy = "s." + orderBy + " DESC";
        }
        String sql = "SELECT s.*, a.name FROM best_in_out_single_strategy s JOIN alpaca_asset a ON s.symbol = a.symbol WHERE "+ searchSQL +" s.profit_factor <> 0 AND s.win_rate < 1 and filtre_out = false";
        if (topProfil != null && topProfil) {
            sql += " AND s.avg_pnl > 0 AND s.profit_factor > 1 AND s.win_rate > 0.5 AND s.max_drawdown < 0.2 AND s.sharpe_ratio > 1 AND s.rendement > 0.05";
        }
        sql += " ORDER BY " + orderBy;
        if (limit != null && limit > 0) {
            sql += " LIMIT " + limit;
        }
        List<BestInOutStrategy> results = jdbcTemplate.query(sql, (rs, rowNum) -> {
            String entryName = rs.getString("entry_strategy_name");
            String entryParamsJson = rs.getString("entry_strategy_params");
            String exitName = rs.getString("exit_strategy_name");
            String exitParamsJson = rs.getString("exit_strategy_params");
            Object entryParams = TradeUtils.parseStrategyParams(entryName, entryParamsJson);
            Object exitParams = TradeUtils.parseStrategyParams(exitName, exitParamsJson);
            return BestInOutStrategy.builder()
                    .name(rs.getString("name"))
                    .symbol(rs.getString("symbol"))
                    .entryName(entryName)
                    .exitName(exitName)
                    .entryParams(entryParams)
                    .exitParams(exitParams)
                    .testResult(new com.google.gson.Gson().fromJson(rs.getString("result_test"), RiskResult.class))
                    .paramsOptim(ParamsOptim.builder()
                            .initialCapital(rs.getDouble("initial_capital"))
                            .riskPerTrade(rs.getDouble("risk_per_trade"))
                            .stopLossPct(rs.getDouble("stop_loss_pct"))
                            .takeProfitPct(rs.getDouble("take_profit_pct"))
                            .nbSimples(rs.getInt("nb_simples"))
                            .build())
                    .finalResult(RiskResult.builder()
                            .rendement(rs.getDouble("rendement"))
                            .tradeCount(rs.getInt("trade_count"))
                            .winRate(rs.getDouble("win_rate"))
                            .numFlod(rs.getInt("num_flod"))
                            .maxDrawdown(rs.getDouble("max_drawdown"))
                            .avgPnL(rs.getDouble("avg_pnl"))
                            .profitFactor(rs.getDouble("profit_factor"))
                            .avgTradeBars(rs.getDouble("avg_trade_bars"))
                            .maxTradeGain(rs.getDouble("max_trade_gain"))
                            .maxTradeLoss(rs.getDouble("max_trade_loss"))
                            .scoreSwingTrade(rs.getDouble("score_swing_trade"))
                            .sharpeRatio(rs.getDouble("sharpe_ratio"))
                            .stabilityScore(rs.getDouble("stability_score"))
                            .build()).build();
        });
        return results;
    }

    /**
     * Récupère le signal d'indice pour un symbole donné.
     * @param symbol symbole à analyser (optionnel)
     * @return type de signal (SignalType)
     */
    public SignalInfo getBestInOutSignal(String symbol) {

        SignalInfo singleDB = this.getSingalTypeFromDB(symbol);
        if(singleDB != null){
            String dateStr = singleDB.getDate().toLocalDate().format(java.time.format.DateTimeFormatter.ofPattern("dd/MM"));
            return SignalInfo.builder().symbol(symbol).type(singleDB.getType()).dateStr(dateStr).build();
        }
        java.time.LocalDate lastTradingDay = TradeUtils.getLastTradingDayBefore(java.time.LocalDate.now());


        BestInOutStrategy best = getBestInOutStrategy(symbol);
        if (best == null) return SignalInfo.builder().symbol(symbol).type(SignalType.NONE)
                .dateStr(lastTradingDay.format(java.time.format.DateTimeFormatter.ofPattern("dd/MM"))).build();
        updateDBDailyValu(symbol);
        List<DailyValue> listeValus = this.getDailyValuesFromDb(symbol, NOMBRE_TOTAL_BOUGIES_FOR_SIGNAL);
        BarSeries series = TradeUtils.mapping(listeValus);
        int lastIndex = series.getEndIndex();
        // Instancie les stratégies IN/OUT
        com.app.backend.trade.strategy.TradeStrategy entryStrategy = createStrategy(best.entryName, best.entryParams);
        com.app.backend.trade.strategy.TradeStrategy exitStrategy = createStrategy(best.exitName, best.exitParams);
        boolean entrySignal = entryStrategy.getEntryRule(series).isSatisfied(lastIndex);
        boolean exitSignal = exitStrategy.getExitRule(series).isSatisfied(lastIndex);
        SignalType signal = SignalType.HOLD;
        if (entrySignal) signal =  SignalType.BUY;
        if (exitSignal) signal = SignalType.SELL;
        LocalDate dateSaved = saveSignalHistory(symbol, signal);
        String dateSavedStr = dateSaved.format(java.time.format.DateTimeFormatter.ofPattern("dd/MM"));
        return SignalInfo.builder().symbol(symbol).type(signal).dateStr(dateSavedStr).build();
    }

    /**
     * Récupère le dernier signal enregistré en base pour un symbole donné, avec sa date.
     * @param symbol symbole à analyser
     * @return SignalInfo (type + date)
     */
    public SignalInfo getSingalTypeFromDB(String symbol) {
        String sql = "SELECT signal_single, single_created_at FROM signal_single WHERE symbol = ? ORDER BY single_created_at DESC LIMIT 1";
        try {
            return jdbcTemplate.query(sql, ps -> ps.setString(1, symbol), rs -> {
                if (rs.next()) {
                    String signalStr = rs.getString("signal_single");
                    java.sql.Date lastDate = rs.getDate("single_created_at");
                    SignalType type;
                    try {
                        type = SignalType.valueOf(signalStr);
                    } catch (Exception e) {
                        logger.warn("SignalType inconnu en base: {}", signalStr);
                        type = null;
                    }

                    java.time.LocalDate lastTradingDay = TradeUtils.getLastTradingDayBefore(java.time.LocalDate.now());
                    java.time.LocalDate lastKnown = lastDate.toLocalDate();
                    // Si la dernière date connue est le dernier jour de cotation, la base est à jour
                    if (lastKnown.isEqual(lastTradingDay) || lastKnown.isAfter(lastTradingDay)) {
                        String dateSavedStr = lastKnown.format(java.time.format.DateTimeFormatter.ofPattern("dd/MM"));
                        return SignalInfo.builder().symbol(symbol).type(type).date(lastDate).dateStr(dateSavedStr).build();
                    }else{
                        return null;
                    }
                }
                return null;
            });
        } catch (Exception e) {
            logger.warn("Erreur SQL getSingalTypeFromDB pour {}: {}", symbol, e.getMessage());
            return null;
        }
    }

    public LocalDate saveSignalHistory(String symbol, SignalType signal) {
        java.time.LocalDate lastTradingDay = TradeUtils.getLastTradingDayBefore(java.time.LocalDate.now());
        String insertSql = "INSERT INTO signal_single (symbol, signal_single, single_created_at) VALUES (?, ?, ?)";
        jdbcTemplate.update(insertSql,
                symbol,
                signal.name(),
                java.sql.Date.valueOf(lastTradingDay));
        return lastTradingDay;

    }


    public BestInOutStrategy optimseStrategy(String symbol) {
        List<DailyValue> listeValus = this.getDailyValuesFromDb(symbol, TradeConstant.NOMBRE_TOTAL_BOUGIES_OPTIM);
        if(listeValus.size() < TradeConstant.NOMBRE_TOTAL_BOUGIES_MIN_OPTIM){
            throw new IllegalArgumentException("Pas assez de données pour le symbole " + symbol + " (" + listeValus.size() + " bougies, minimum " + TradeConstant.NOMBRE_TOTAL_BOUGIES_MIN_OPTIM + ")");
        }
        BarSeries series = TradeUtils.mapping(listeValus);
        // Utilisation du swingParams de la classe (modifiable si besoin)
        ComboResult comboResult =  this.optimseStrategy(series, swingParams);
        if (comboResult == null) {
            return null;
        }
        return BestInOutStrategy.builder()
                .symbol(symbol)
                .entryName(comboResult.getEntryName())
                .entryParams(comboResult.getEntryParams())
                .exitName(comboResult.getExitName())
                .exitParams(comboResult.getExitParams())
                .paramsOptim(ParamsOptim.builder()
                        .initialCapital(StrategieBackTest.INITIAL_CAPITAL)
                        .riskPerTrade(StrategieBackTest.RISK_PER_TRADE)
                        .stopLossPct(StrategieBackTest.STOP_LOSS_PCT)
                        .takeProfitPct(StrategieBackTest.TAKE_PROFIL_PCT)
                        .nbSimples(listeValus.size())
                        .build())
                .finalResult(comboResult.getFinalResult())
                .testResult(comboResult.getTestResult()).build();
    }


    /**
     * Optimisation walk-forward professionnelle pour le swing trade.
     * Les paramètres sont des pourcentages du nombre total de bougies.
     * @param series série de prix
     * @param swingParams paramètres d'optimisation swing trade
     * @return BestInOutStrategy
     */
    public ComboResult optimseStrategy(BarSeries series, SwingTradeOptimParams swingParams) {
        int totalBars = series.getBarCount();
        int kFolds = 3; // 3 folds fixes
        List<ComboResult> filteredResults = new ArrayList<>();

        // Définition des indices pour chaque fold
        int[][] foldIndices = new int[][] {
            // Fold 0 : optim 0-35%, test 35-50%
            {0, (int)Math.round(totalBars*0.35), (int)Math.round(totalBars*0.35), (int)Math.round(totalBars*0.5)},
            // Fold 1 : optim 15-50%, test 50-65%
            {(int)Math.round(totalBars*0.15), (int)Math.round(totalBars*0.5), (int)Math.round(totalBars*0.5), (int)Math.round(totalBars*0.65)},
            // Fold 2 : optim 30-65%, test 65-80%
            {(int)Math.round(totalBars*0.3), (int)Math.round(totalBars*0.65), (int)Math.round(totalBars*0.65), (int)Math.round(totalBars*0.8)}
        };
        for (int fold = 0; fold < kFolds; fold++) {
            int optimStart = foldIndices[fold][0];
            int optimEnd = foldIndices[fold][1];
            int testStart = foldIndices[fold][2];
            int testEnd = foldIndices[fold][3];
            BarSeries optimSeries = series.getSubSeries(optimStart, optimEnd);
            BarSeries testSeries = series.getSubSeries(testStart, testEnd);
            // --- Optimisation des paramètres sur le train ---
            StrategieBackTest.ImprovedTrendFollowingParams bestImprovedTrend = strategieBackTest.optimiseImprovedTrendFollowingParameters(
                optimSeries,
                swingParams.trendMaMin, swingParams.trendMaMax,
                swingParams.trendShortMaMin, swingParams.trendShortMaMax,
                swingParams.trendLongMaMin, swingParams.trendLongMaMax,
                swingParams.trendBreakoutMin, swingParams.trendBreakoutMax, swingParams.trendBreakoutStep
            );
            StrategieBackTest.SmaCrossoverParams bestSmaCrossover = strategieBackTest.optimiseSmaCrossoverParameters(
                optimSeries,
                swingParams.smaShortMin, swingParams.smaShortMax,
                swingParams.smaLongMin, swingParams.smaLongMax
            );
            StrategieBackTest.RsiParams bestRsi = strategieBackTest.optimiseRsiParameters(
                optimSeries,
                swingParams.rsiPeriodMin, swingParams.rsiPeriodMax,
                swingParams.rsiOversoldMin, swingParams.rsiOversoldMax,
                swingParams.rsiStep,
                swingParams.rsiOverboughtMin, swingParams.rsiOverboughtMax,
                swingParams.rsiStep
            );
            StrategieBackTest.BreakoutParams bestBreakout = strategieBackTest.optimiseBreakoutParameters(
                optimSeries,
                swingParams.breakoutLookbackMin, swingParams.breakoutLookbackMax
            );
            StrategieBackTest.MacdParams bestMacd = strategieBackTest.optimiseMacdParameters(
                optimSeries,
                swingParams.macdShortMin, swingParams.macdShortMax,
                swingParams.macdLongMin, swingParams.macdLongMax,
                swingParams.macdSignalMin, swingParams.macdSignalMax
            );
            StrategieBackTest.MeanReversionParams bestMeanReversion = strategieBackTest.optimiseMeanReversionParameters(
                optimSeries,
                swingParams.meanRevSmaMin, swingParams.meanRevSmaMax,
                swingParams.meanRevThresholdMin, swingParams.meanRevThresholdMax,
                swingParams.meanRevThresholdStep
            );
            java.util.List<Object[]> strategies = java.util.Arrays.asList(
                new Object[]{"Improved Trend", bestImprovedTrend},
                new Object[]{"SMA Crossover", bestSmaCrossover},
                new Object[]{"RSI", bestRsi},
                new Object[]{"Breakout", bestBreakout},
                new Object[]{"MACD", bestMacd},
                new Object[]{"Mean Reversion", bestMeanReversion}
            );
            List<ComboResult> foldResults = new ArrayList<>();
            double bestTrainPerf = Double.NEGATIVE_INFINITY;
            for (Object[] entry : strategies) {
                for (Object[] exit : strategies) {
                    String entryName = (String) entry[0];
                    Object entryParams = entry[1];
                    String exitName = (String) exit[0];
                    Object exitParams = exit[1];
                    com.app.backend.trade.strategy.TradeStrategy entryStrategy = createStrategy(entryName, entryParams);
                    com.app.backend.trade.strategy.TradeStrategy exitStrategy = createStrategy(exitName, exitParams);
                    com.app.backend.trade.strategy.StrategieBackTest.CombinedTradeStrategy combined = new com.app.backend.trade.strategy.StrategieBackTest.CombinedTradeStrategy(entryStrategy, exitStrategy);
                    // Backtest sur train
                    RiskResult trainResult = strategieBackTest.backtestStrategy(combined, optimSeries);
                    if (trainResult.getRendement() > bestTrainPerf) {
                        bestTrainPerf = trainResult.getRendement();
                    }
                    // Backtest sur test
                    RiskResult testResult = strategieBackTest.backtestStrategy(combined, testSeries);
                    // Calcul du ratio overfit pour ce combo
                    double overfitRatioCombo = testResult.getRendement() / (trainResult.getRendement() == 0.0 ? 1.0 : trainResult.getRendement());
                    boolean isOverfitCombo = (overfitRatioCombo < 0.7 || overfitRatioCombo > 1.3);

                    if(!isOverfitCombo){
                        BarSeries finalSeries = series.getSubSeries(series.getBarCount() - (int)Math.round(totalBars*0.2), series.getBarCount()); // dernier 20% pour le test
                        RiskResult finalResult = strategieBackTest.backtestStrategy(combined, finalSeries);
                        finalResult.setNumFlod(fold);

                        foldResults.add(ComboResult.builder()
                                .entryName(entryName)
                                .entryParams(entryParams)
                                .exitName(exitName)
                                .exitParams(exitParams)
                                .finalResult(finalResult)
                                .testResult(testResult)
                                .build());
                    }
                }
            }

            filteredResults.addAll(foldResults);
        }

        // Sélection du meilleur combo swing trade
        List<ComboResult> scoredCombos = strategieBackTest.computeSwingTradeScores(filteredResults);
        ComboResult bestScoreResult = null;
        double maxScore = Double.NEGATIVE_INFINITY;
        // Sélection hybride/fallback
        if (!filteredResults.isEmpty()) {
            // Sélectionne le meilleur combo non-overfit
            for (ComboResult scoreResult : scoredCombos) {
                if (scoreResult.getFinalResult().getScoreSwingTrade() > maxScore) {
                    maxScore = scoreResult.getFinalResult().getScoreSwingTrade();
                    bestScoreResult = scoreResult;
                }
            }
<<<<<<< HEAD
        }*/


        return WalkForwardResultPro.builder()
                .segmentResults(allResults)
                .avgRendement(avgRendement)
                .avgDrawdown(avgDrawdown)
                .avgWinRate(avgWinRate)
                .avgProfitFactor(avgProfitFactor)
                .avgTradeDuration(avgTradeDuration)
                .totalTrades(totalTrades)
                .bestCombo(bestScoreResult)
                .avgTrainRendement(avgTrainPerf)
                .avgTestRendement(avgTestPerf)
                .overfitRatio(overfitRatio)
                .isOverfit(isOverfit)
                .check(bestScoreResult.getCheckResult())
                .build();
=======
        }

        return bestScoreResult;
>>>>>>> 574ce7f9
    }




    /**
     * Structure pour les pondérations du scoring swing trade.
     */
    public static class SwingTradeScoreWeights {
        public double rendement = 0.35;
        public double sharpe = 0.25;
        public double drawdown = 0.25;
        public double stability = 0.15;
        public SwingTradeScoreWeights() {}
        public SwingTradeScoreWeights(double r, double s, double d, double st) {
            rendement = r; sharpe = s; drawdown = d; stability = st;
        }
    }
}<|MERGE_RESOLUTION|>--- conflicted
+++ resolved
@@ -1017,30 +1017,9 @@
                     bestScoreResult = scoreResult;
                 }
             }
-<<<<<<< HEAD
-        }*/
-
-
-        return WalkForwardResultPro.builder()
-                .segmentResults(allResults)
-                .avgRendement(avgRendement)
-                .avgDrawdown(avgDrawdown)
-                .avgWinRate(avgWinRate)
-                .avgProfitFactor(avgProfitFactor)
-                .avgTradeDuration(avgTradeDuration)
-                .totalTrades(totalTrades)
-                .bestCombo(bestScoreResult)
-                .avgTrainRendement(avgTrainPerf)
-                .avgTestRendement(avgTestPerf)
-                .overfitRatio(overfitRatio)
-                .isOverfit(isOverfit)
-                .check(bestScoreResult.getCheckResult())
-                .build();
-=======
         }
 
         return bestScoreResult;
->>>>>>> 574ce7f9
     }
 
 
